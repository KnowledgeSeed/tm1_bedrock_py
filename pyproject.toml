[build-system]
requires = ["setuptools", "wheel"]
build-backend = "setuptools.build_meta"

[project]
name = "tm1_bedrock_py"
dynamic = ["version"]
authors = [
  { name="Example Author", email="author@example.com" },
]
description = "A python modul for TM1 Bedrock."
readme = "README.md"
requires-python = ">=3.7"
keywords=["TM1", "IBM Cognos TM1", "Planning Analytics", "PA", "Cognos"]
classifiers = [
    "Programming Language :: Python :: 3",
    "Operating System :: OS Independent",
]
dependencies = [
<<<<<<< HEAD
    "TM1py>=2.1, <3.0",
    "pandas>=2.2.3, <3.0.0",
    "json_logging>=1.3.0, <2.0.0",
    "numpy>=2.2.3, <2.0.0",
    "sqlalchemy>=2.0.39, <3.0.0"
]

[project.optional-dependencies]
dev = [
    "parametrize_from_file==0.20.0,<1.0.0",
    "pytest==8.3.4,<9.0.0",
    "apache_airflow==2.10.5,<3.0.0",
    "build==1.2.2.post1,<2.0.0",
    "airflow_provider_tm1==0.3.0,<1.0.0"
]
=======
    "TM1py==2.1",
    "pandas==2.2.3",
    "json_logging==1.3.0",
    "numpy==2.2.3",
    "sqlalchemy==2.0.39"
]

[project.optional-dependencies]
dev = ["build", "pytest", "parametrize_from_file", "apache_airflow", "airflow_provider_tm1", "matplotlib", "yaml"]
>>>>>>> faf10a40

[tool.setuptools]
packages = ["TM1_bedrock_py"]<|MERGE_RESOLUTION|>--- conflicted
+++ resolved
@@ -17,7 +17,6 @@
     "Operating System :: OS Independent",
 ]
 dependencies = [
-<<<<<<< HEAD
     "TM1py>=2.1, <3.0",
     "pandas>=2.2.3, <3.0.0",
     "json_logging>=1.3.0, <2.0.0",
@@ -31,19 +30,10 @@
     "pytest==8.3.4,<9.0.0",
     "apache_airflow==2.10.5,<3.0.0",
     "build==1.2.2.post1,<2.0.0",
-    "airflow_provider_tm1==0.3.0,<1.0.0"
+    "airflow_provider_tm1==0.3.0,<1.0.0",
+    "matplotlib",
+    "yaml"
 ]
-=======
-    "TM1py==2.1",
-    "pandas==2.2.3",
-    "json_logging==1.3.0",
-    "numpy==2.2.3",
-    "sqlalchemy==2.0.39"
-]
-
-[project.optional-dependencies]
-dev = ["build", "pytest", "parametrize_from_file", "apache_airflow", "airflow_provider_tm1", "matplotlib", "yaml"]
->>>>>>> faf10a40
 
 [tool.setuptools]
 packages = ["TM1_bedrock_py"]