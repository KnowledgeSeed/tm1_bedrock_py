--- conflicted
+++ resolved
@@ -1,7 +1,6 @@
 import asyncio
 import time
 
-import TM1py
 import pandas as pd
 from sqlalchemy import types
 import parametrize_from_file
@@ -11,7 +10,6 @@
 from TM1_bedrock_py import bedrock, extractor, transformer, utility
 from tests.config import tm1_connection_factory, sql_engine_factory
 from tests import config as cfg
-from sqlalchemy import text
 
 
 EXCEPTION_MAP = {
@@ -164,12 +162,9 @@
 
 @parametrize_from_file
 def test_load_tm1_cube_to_sql_table(
-        tm1_connection_factory, sql_engine_factory, base_data_mdx, mapping_steps, related_dimensions
-):
-    with tm1_connection_factory("testbench") as conn:
-<<<<<<< HEAD
-        with sql_engine_factory("testbench_postgres") as sql_engine:
-=======
+        tm1_connection_factory, sql_engine_factory, base_data_mdx, mapping_steps
+):
+    with tm1_connection_factory("testbench") as conn:
         with sql_engine_factory("testbench_mssql") as sql_engine:
 
             # >>> ADD THESE TWO LINES FOR DIAGNOSIS <<<
@@ -177,38 +172,36 @@
             print(f"FAST_EXECUTEMANY ENABLED: {sql_engine.dialect.fast_executemany}")
             # >>> END DIAGNOSIS <<<
 
->>>>>>> a137fd86
             envname = 'bedrock_test_10000'
             schemaloader = tm1_bench.SchemaLoader(cfg.SCHEMA_DIR, envname)
             schema = schemaloader.load_schema()
             default_df_to_cube_kwargs = schema['config']['df_to_cube_default_kwargs']
-
+            dtype = {
+                'testbenchVersion': types.VARCHAR(50),
+                'testbenchPeriod': types.VARCHAR(50),
+                'testbenchMeasureSales': types.VARCHAR(50),
+                'testbenchProduct': types.VARCHAR(50),
+                'testbenchCustomer': types.VARCHAR(50),
+                'testbenchKeyAccountManager': types.VARCHAR(50),
+                'Value': types.FLOAT
+            }
             try:
                 tm1_bench.build_model(tm1=conn, schema=schema, env=envname, system_defaults=default_df_to_cube_kwargs)
-
                 bedrock.load_tm1_cube_to_sql_table(
                     tm1_service=conn,
-                    target_table_name="tm1_bedrock.testbenchsales",
+                    target_table_name="testbenchSales",
                     sql_engine=sql_engine,
                     data_mdx=base_data_mdx,
                     mapping_steps=mapping_steps,
-                    related_dimensions=related_dimensions,
                     clear_target=True,
                     sql_delete_statement="TRUNCATE TABLE testbenchSales",
                     skip_zeros=True,
                     logging_level="DEBUG",
                     index=False,
-<<<<<<< HEAD
-                    async_write=False,
-                    sql_delete_statement="TRUNCATE TABLE tm1_bedrock.testbenchsales;"
-=======
                     dtype=dtype,
                     related_dimensions={"Value": "testbenchValue"},
                     method=None,
->>>>>>> a137fd86
                 )
-
-
             finally:
                 print("Execution ended.")
                 tm1_bench.destroy_model(tm1=conn, schema=schema)
@@ -350,12 +343,12 @@
             )
         finally:
             print("Execution ended.")
-            #tm1_bench.destroy_model(tm1=conn, schema=schema)
+            tm1_bench.destroy_model(tm1=conn, schema=schema)
 
 
 @parametrize_from_file
 def test_load_csv_data_to_tm1_cube(
-        tm1_connection_factory, base_data_mdx, mapping_steps, expected_df_mdx
+        tm1_connection_factory, base_data_mdx, mapping_steps
 ):
     with tm1_connection_factory("testbench") as conn:
         envname = 'bedrock_test_10000'
