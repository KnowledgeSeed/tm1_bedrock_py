import logging.config
import json
import os
import re

__version__ = "0.4.1"

# Get the path of the logging.json file
log_config_path = os.path.join(os.path.dirname(__file__), "logging.json")

# Load JSON configuration if the file exists
if os.path.exists(log_config_path):
    with open(log_config_path, "r") as f:
        log_config = json.load(f)

    log_file = log_config["handlers"]["file"]["filename"]

    # Ensure the log directory exists
    log_dir = os.path.dirname(log_file)
    os.makedirs(log_dir, exist_ok=True)

    logging.config.dictConfig(log_config)
else:
    logging.basicConfig(level=logging.ERROR)  # Fallback if JSON config is missing

# Get the logger for the package
basic_logger = logging.getLogger("TM1_bedrock_py")
exec_metrics_logger = logging.getLogger("exec_metrics")
benchmark_metrics_logger = logging.getLogger("benchmark_metrics")

<<<<<<< HEAD
__all__ = ["basic_logger", "exec_metrics_logger"]


def update_version():
    version_file = os.path.join(os.path.dirname(__file__), '__init__.py')
    with open(version_file, 'r') as f:
        content = f.read()
    new_version = os.environ.get('VERSION')
    content_new = re.sub(r'__version__ = ["\'].*["\']', f'__version__ = "{new_version}"', content, 1)
    with open(version_file, 'w') as f:
        f.write(content_new)


def get_version():
    return __version__


def get_provider_info():
    return {
        "package-name": "TM1_bedrock_py",
        "name": "tm1_bedrock_py",
        "description": "A python modul for TM1 Bedrock.",
        "version": [get_version()],
    }
=======
__all__ = ["basic_logger", "exec_metrics_logger", "benchmark_metrics_logger"]
>>>>>>> faf10a40
<|MERGE_RESOLUTION|>--- conflicted
+++ resolved
@@ -28,8 +28,7 @@
 exec_metrics_logger = logging.getLogger("exec_metrics")
 benchmark_metrics_logger = logging.getLogger("benchmark_metrics")
 
-<<<<<<< HEAD
-__all__ = ["basic_logger", "exec_metrics_logger"]
+__all__ = ["basic_logger", "exec_metrics_logger", "benchmark_metrics_logger"]
 
 
 def update_version():
@@ -52,7 +51,4 @@
         "name": "tm1_bedrock_py",
         "description": "A python modul for TM1 Bedrock.",
         "version": [get_version()],
-    }
-=======
-__all__ = ["basic_logger", "exec_metrics_logger", "benchmark_metrics_logger"]
->>>>>>> faf10a40
+    }