--- conflicted
+++ resolved
@@ -10,9 +10,6 @@
 # Main: normalized pandas dataframe to cube functions
 # ------------------------------------------------------------------------------------------------------------
 
-<<<<<<< HEAD
-
-=======
 # todo: deprecate mdx to cube with clear
 # todo: refactor datacopy
     # call clear for target
@@ -22,7 +19,6 @@
 
 # rename: clear_cube_with_set_mdx_list
 # loader -> utils
->>>>>>> 49f4402b
 def clear_cube(
         clear_function: Optional[Callable[..., Any]] = None,
         **kwargs: Any
@@ -43,11 +39,8 @@
     return clear_function(**kwargs)
 
 
-<<<<<<< HEAD
-=======
 # rename: clear_cube_with_set_mdx_list
 # loader, internal -> utils, internal
->>>>>>> 49f4402b
 def __clear_cube_default(
         tm1_service: TM1Service,
         cube_name: str,
@@ -125,33 +118,4 @@
         use_blob=use_blob,
         increment=increment,
         sum_numeric_duplicates=sum_numeric_duplicates
-<<<<<<< HEAD
-    )
-=======
-    )
-
-# deprecated, todo: remove
-# loader
-def dataframe_to_cube_with_clear(
-        clear_function: Optional[Callable[..., None]] = None,
-        write_function: Optional[Callable[..., None]] = None,
-        clear_target: bool = False,
-        **kwargs: Any
-) -> None:
-    """
-    Clears a cube and writes a DataFrame to it if requested.
-
-    Args:
-        clear_function (Optional[Callable]): A function to clear the cube. Defaults to None.
-        write_function (Optional[Callable]): A function to write the DataFrame to the cube.
-                                             Must not be None.
-        clear_target (bool, optional): If True, the cube will be cleared before writing. Defaults to False.
-        **kwargs (Any): Additional keyword arguments for the clear and write functions.
-
-    Returns:
-        None
-    """
-    if clear_target:
-        clear_cube(clear_function, **kwargs)
-    dataframe_to_cube(write_function, **kwargs)
->>>>>>> 49f4402b
+    )