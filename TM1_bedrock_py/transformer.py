from typing import Callable, List, Dict, Optional, Any

import pandas as pd
from pandas import DataFrame

from TM1_bedrock_py import utility


def normalize_dataframe(
        dataframe: DataFrame,
        metadata_function: Optional[Callable[..., Any]] = None,
        **kwargs: Any
) -> DataFrame:
    """
    Returns a normalized dataframe using the raw output dataframe of the execute mdx function, and necessary cube
    and query based metadata. Makes sure that all cube dimensions are present in the dataframe and that they are in
    the right order.

    Args:
        dataframe (DataFrame): The DataFrame to normalize.
        metadata_function (Optional[Callable]): A function to collect metadata for normalization.
                                                If None, a default function is used.
        **kwargs (Any): Additional keyword arguments for the metadata function.

    Returns:
        DataFrame: The normalized DataFrame.
    """

    metadata = utility.TM1CubeObjectMetadata.collect(metadata_function=metadata_function, **kwargs)

    dataframe = dataframe_add_column_assign_value(dataframe=dataframe, column_value=metadata.get_filter_dict())
    return dataframe_reorder_dimensions(dataframe=dataframe, cube_dimensions=metadata.get_cube_dims())


<<<<<<< HEAD
def dataframe_reorder_dimensions(
=======
# rename: dataframe reorder dimensions
def dataframe_rearrange_dimensions(
>>>>>>> 49f4402b
        dataframe: DataFrame,
        cube_dimensions: List[str]
) -> DataFrame:
    """
    Rearranges the columns of a DataFrame based on the specified cube dimensions.

    The column Value is added to the cube dimension list, since the tm1 loader function expects it to exist at
    the last column index of the dataframe.

    Parameters:
    -----------
    dataframe : DataFrame
        The input Pandas DataFrame to be rearranged.
    cube_dimensions : List[str]
        A list of column names defining the order of dimensions. The "Value"
        column will be appended if it is not already included.

    Returns:
    --------
    DataFrame
        A new DataFrame containing only the specified cube dimensions in order.

    Raises:
    -------
    KeyError:
        If any column in `cube_dimensions` does not exist in the DataFrame.
    """
    if 'Value' not in cube_dimensions:
        cube_dimensions.append('Value')
    return dataframe.loc[:, cube_dimensions]


# ------------------------------------------------------------------------------------------------------------
# Main: dataframe transform utility functions
# ------------------------------------------------------------------------------------------------------------
# naming review needed!!!


def dataframe_filter(
        dataframe: DataFrame,
        filter_condition: Dict[str, Any],
        inplace: bool = False
) -> DataFrame:
    """
    Filters a DataFrame based on a given filter_condition.

    - If at least one valid condition is met, it filters the DataFrame.
    - If no valid condition is met, it returns an empty DataFrame.
    - If 'inplace' is True, the function modifies the original DataFrame and returns it.
    - If 'inplace' is False (default), it returns a new filtered DataFrame.

    Args:
        dataframe (DataFrame): The DataFrame to filter.
        filter_condition (Dict[str, Any]): Dictionary with column names as keys and values to filter for.
        inplace (bool, optional): If True, modifies the original DataFrame in-place. Defaults to False.

    Returns:
        DataFrame: The filtered DataFrame (either new or modified in-place).
    """
    valid_columns = list(filter(lambda col: col in dataframe.columns, filter_condition.keys()))

    # in case of inplace=True, don't return empty data
    if not valid_columns:
        return dataframe if inplace else dataframe.iloc[0:0]

    # build condition boolean string for row dropping
    condition = dataframe[valid_columns].eq(
        pd.Series({col: filter_condition[col] for col in valid_columns})
    ).all(axis=1)

    return (
        dataframe.drop(index=dataframe.index[~condition]).reset_index(drop=True)
        if inplace
        else dataframe.loc[condition]
    )


def dataframe_drop_column(
        dataframe: DataFrame,
        column_list: list[str]
) -> DataFrame:
    """
    Drops columns from DataFrame if the values in the input column_list are found in the columns of the DataFrame.
    If a column_list value is not found in the DataFrame, it is ignored.

    Args:
        dataframe: (DataFrame): The DataFrame from which columns are to be dropped.
        column_list: (list): Name of the columns to be dropped.
    Returns:
        DataFrame: The updated DataFrame.
    """
    if not all(item in dataframe.columns for item in column_list):
        return dataframe
    return dataframe.drop(column_list, axis=1).reset_index(drop=True)


def dataframe_add_column_assign_value(
        dataframe: DataFrame,
        column_value: dict
) -> DataFrame:
    """
    Ads columns with assigned values to DataFrame if the column_value pairs are not found in the DataFrame.
    If a column from the column_value pair is found in the DataFrame, the pair is ignored.

    Args:
        dataframe: (DataFrame): The DataFrame to which columns are to be added.
        column_value: (dict): Column:value pairs to be added.
    Returns:
        DataFrame: The updated DataFrame.
    """
    new_columns = {col: value for col, value in column_value.items() if col not in dataframe.columns}

    if new_columns:
        dataframe[list(new_columns)] = DataFrame([new_columns], index=dataframe.index)

    return dataframe.reset_index(drop=True)


<<<<<<< HEAD
def dataframe_drop_filtered_column(
=======
# rename: dataframe drop filtered column
# transform
def dataframe_redimension_scale_down(
>>>>>>> 49f4402b
        dataframe: DataFrame,
        filter_condition: dict
) -> DataFrame:
    """
    Filters DataFrame based on filter_condition and drops columns given in column_list.
    Only filters the DataFrame if at least one condition is met. If non is met, it returns an empty DataFrame.

    Args:
        dataframe: (DataFrame): The DataFrame to filter.
        filter_condition: (dict) Dimension:element key,value pairs for filtering the DataFrame.
    Returns:
        DataFrame: The updated DataFrame.
    """

    filtered_dataframe = dataframe_filter(dataframe=dataframe, filter_condition=filter_condition)
    column_list = list(map(str, filter_condition.keys()))
    return dataframe_drop_column(dataframe=filtered_dataframe, column_list=column_list).reset_index(drop=True)


<<<<<<< HEAD
=======
# deprecated, todo: delete
# transform
>>>>>>> 49f4402b
def dataframe_drop_zero_and_values(
        dataframe: DataFrame
) -> DataFrame:
    """
    Drops all rows with zero values from DaraFrame, then drops the values column.

    Args:
        dataframe: (DataFrame): The DataFrame to update.
    Return:
        DataFrame: The updated DataFrame without the zero values.
    """

    dataframe.drop(dataframe[dataframe["Value"] == 0].index, inplace=True)
    dataframe.drop(columns=["Value"], inplace=True)
    return dataframe.reset_index(drop=True)


def dataframe_relabel(
        dataframe: DataFrame,
        columns: dict
) -> DataFrame:
    """
    Relabels DataFrame column(s) if the original label is found in the DataFrame.
    If an original label is not found, then it is ignored.

    Args:
        dataframe: (DataFrame): The DataFrame to relabel.
        columns: (dict): The original and the new column labels as key-value pairs.
                         The key stands for the original column label, the value for the new label.
    Return: None
    """
    dataframe.rename(columns=columns, inplace=True)
    return dataframe


def dataframe_value_scale(
        dataframe: DataFrame,
        value_function: callable
) -> DataFrame:
    """
    Applies an input function to the 'Value' column of the DataFrame.

    Args:
        dataframe (DataFrame): The input DataFrame.
        value_function (callable): A function to apply to the 'Value' column.

    Returns:
        DataFrame: The modified DataFrame (in place).
    """
    dataframe["Value"] = dataframe["Value"].apply(value_function)
    return dataframe.reset_index(drop=True)


def dataframe_redimension_and_transform(
        dataframe: DataFrame,
        source_dim_mapping: Optional[dict] = None,
        related_dimensions: Optional[dict] = None,
        target_dim_mapping: Optional[dict] = None
) -> DataFrame:

    if source_dim_mapping is not None:
        dataframe = dataframe_drop_filtered_column(dataframe=dataframe, filter_condition=source_dim_mapping)

    if related_dimensions is not None:
        dataframe = dataframe_relabel(dataframe=dataframe, columns=related_dimensions)

    if target_dim_mapping is not None:
        dataframe = dataframe_add_column_assign_value(dataframe=dataframe, column_value=target_dim_mapping)

    return dataframe


# ------------------------------------------------------------------------------------------------------------
# Main: dataframe remapping and copy functions
# ------------------------------------------------------------------------------------------------------------


<<<<<<< HEAD
def dataframe_find_and_replace(
=======
# rename: dataframe find and replace
# transform
def dataframe_literal_remap(
>>>>>>> 49f4402b
        dataframe: DataFrame,
        mapping: Dict[str, Dict[Any, Any]]
) -> DataFrame:
    """
    Remaps elements in a DataFrame based on a provided mapping.

    Args:
        dataframe (DataFrame): The DataFrame to remap.
        mapping (Dict[str, Dict[Any, Any]]): A dictionary where keys are column names (dimensions),
                                             and values are dictionaries mapping old elements to new elements.

    Returns:
        DataFrame: The updated DataFrame with elements remapped.
    """
    dataframe.replace({col: mapping[col] for col in mapping.keys() if col in dataframe.columns}, inplace=True)
    return dataframe


def dataframe_map_and_replace(
        data_df: DataFrame,
        mapping_df: DataFrame,
        mapped_dimensions: Dict[str, str]
) -> DataFrame:
    """
    Map specified dimension columns in 'data_df' using 'mapping_df',
    optimized for memory efficiency by modifying dataframes in-place.

    Parameters
    ----------
    data_df : DataFrame
        The original source dataframe, whose columns we want to preserve except
        where we overwrite certain dimension values.
    mapping_df : DataFrame
        The dataframe containing the mapped values for certain columns.
    mapped_dimensions : dict
        A dictionary that specifies which columns in 'data_df' should be replaced
        by which columns in 'mapping_df'.

    Returns
    -------
    DataFrame
        A dataframe with the same columns (and order) as 'data_df',
        but with specified dimensions mapped from 'mapping_df'.
    """

    # 1) Compute shared dimensions, excluding those being remapped
    shared_dimensions = list(set(data_df.columns) & set(mapping_df.columns) - set(mapped_dimensions.keys()))

    # 2) Perform an in-place left join on shared dimensions
    data_df = data_df.merge(mapping_df, how='left', on=shared_dimensions, suffixes=('', '_mapped'))

    # 3) Overwrite columns in data_df with their mapped versions, avoiding extra copies
    for data_col, map_col in mapped_dimensions.items():
        mapped_col_name = f"{map_col}_mapped" if map_col == data_col else map_col
        data_df[data_col] = data_df[mapped_col_name]
        del data_df[mapped_col_name]

    # 4) Retain only the original columns from data_df
    return data_df[data_df.columns.intersection(set(mapping_df.columns))]


def dataframe_map_and_join(
        data_df: DataFrame,
        mapping_df: DataFrame,
        joined_columns: List[str]
) -> DataFrame:
    """
    Joins specified columns from 'mapping_df' to 'data_df' based on shared dimensions.

    This function identifies the common dimensions between `data_df` and `mapping_df`
    and performs an in-place left join, adding only the columns specified in `joined_columns`
    from `mapping_df` to `data_df`.

    Parameters
    ----------
    data_df : DataFrame
        The primary DataFrame to which additional columns will be joined.
    mapping_df : DataFrame
        The DataFrame containing additional data to be mapped.
    joined_columns : List[str]
        A list of column names that should be brought from `mapping_df` to `data_df`.

    Returns
    -------
    DataFrame
        The modified `data_df` with `joined_columns` added from `mapping_df`
        based on shared dimensions.

    Raises
    ------
    KeyError:
        If any column in `joined_columns` is not found in `mapping_df`.
    """
    # Validate that all joined columns exist in mapping_df
    missing_cols = [col for col in joined_columns if col not in mapping_df.columns]
    if missing_cols:
        raise KeyError(f"Columns {missing_cols} not found in mapping_df.")

    # Identify shared dimensions (excluding the explicitly joined columns)
    shared_dimensions = list(set(data_df.columns) & set(mapping_df.columns) - set(joined_columns))

    # Perform an in-place left join
    data_df = data_df.merge(mapping_df[shared_dimensions + joined_columns],
                            how='left', on=shared_dimensions)

    return data_df


def __apply_replace(
        data_df: DataFrame,
        mapping_step: Dict[str, Any],
        shared_mapping_df
) -> DataFrame:
    """
    Handle the 'replace' mapping step.

    Parameters
    ----------
    data_df : DataFrame
        The DataFrame to apply replacements on.
    mapping_step : Dict[str, Any]
        The dictionary containing information about the current mapping step.
    shared_mapping_df: DataFrame
        pandas dataframe containing shared mapping data. Is ignored here

    Returns
    -------
    DataFrame
        The modified DataFrame after applying the literal remap.
    """
    _ = shared_mapping_df
    return dataframe_find_and_replace(
        dataframe=data_df,
        mapping=mapping_step["mapping"]
    )


def __apply_map_and_replace(
        data_df: DataFrame,
        mapping_step: Dict[str, Any],
        shared_mapping_df: DataFrame
) -> DataFrame:
    """
    Handle the 'map_and_replace' mapping step.

    Parameters
    ----------
    data_df : DataFrame
        The main DataFrame that will be remapped using the MDX approach.
    mapping_step : Dict[str, Any]
        The dictionary specifying how to map, which may contain 'mapping_filter',
        'mapping_mdx', 'mapping_dimensions', etc.
    shared_mapping_df: DataFrame
        pandas dataframe containing shared mapping data.

    Returns
    -------
    DataFrame
        The modified DataFrame after applying the MDX-based remap.
    """
    step_uses_independent_mapping = (
        "mapping_df" in mapping_step and mapping_step["mapping_df"] is not None
    )

    mapping_df = (
        mapping_step["mapping_df"]
        if step_uses_independent_mapping
        else shared_mapping_df
    )

    if "mapping_filter" in mapping_step:
        mapping_df = dataframe_filter(
            dataframe=mapping_df,
            filter_condition=mapping_step["mapping_filter"],
            inplace=step_uses_independent_mapping
        )

    data_df = dataframe_map_and_replace(
        data_df=data_df,
        mapping_df=mapping_df,
        mapped_dimensions=mapping_step["mapping_dimensions"]
    )

    if mapping_step.get("relabel_dimensions"):
        data_df = dataframe_relabel(
            dataframe=data_df,
            columns=mapping_step["mapping_dimensions"]
        )

    return data_df


def __apply_map_and_join(
        data_df: DataFrame,
        mapping_step: Dict[str, Any],
        shared_mapping_df
) -> DataFrame:
    """
    Handle the 'map_and_join' mapping step.

    Parameters
    ----------
    data_df : DataFrame
        The main DataFrame that will be remapped using the MDX approach.
    mapping_step : Dict[str, Any]
        The dictionary specifying how to map, which may contain 'mapping_filter',
        'mapping_mdx', 'mapping_dimensions', etc.
    shared_mapping_df: DataFrame
        pandas dataframe containing shared mapping data.

    Returns
    -------
    DataFrame
        The modified DataFrame after applying the MDX-based remap.
    """

    step_uses_independent_mapping = (
        "mapping_df" in mapping_step and mapping_step["mapping_df"] is not None
    )

    mapping_df = (
        mapping_step["mapping_df"]
        if step_uses_independent_mapping
        else shared_mapping_df
    )

    if "mapping_filter" in mapping_step:
        mapping_df = dataframe_filter(
            dataframe=mapping_df,
            filter_condition=mapping_step["mapping_filter"],
            inplace=step_uses_independent_mapping
        )

    data_df = dataframe_map_and_join(
        data_df=data_df,
        mapping_df=mapping_df,
        joined_columns=mapping_step["joined_columns"]
    )

    if "dropped_columns" in mapping_step:
        data_df = dataframe_drop_column(dataframe=data_df, column_list=mapping_step["dropped_columns"])

    return data_df


def dataframe_execute_mappings(
        data_df: DataFrame,
        mapping_steps: List[Dict],
        shared_mapping_df: Optional[DataFrame] = None
) -> DataFrame:
    """
    Execute a series of mapping steps on data_df.
    Uses mutation for memory efficiency.
    Mapping filters mutate the step specific mapping dataframes, but don't mutate the shared one.

    Parameters
    ----------
    data_df : DataFrame
        The main DataFrame to be transformed.
    mapping_steps : List[Dict[str, Any]]
        A list of dicts specifying each mapping step procedure
    shared_mapping_df: Optional[DataFrame]
        A shared DataFrame that may be used by multiple steps.

    Returns
    -------
    DataFrame
        The transformed DataFrame after all mapping steps have been applied.

    Example of the 'mapping_steps' inside mapping_data::
    -------
        [
            {
                "method": "replace",
                "mapping": {
                    "dim1tochange": {"source": "target"},
                    "dim2tochange": {"source3": "target3", "source4": "target4"}
                }
            },
            {
                "method": "map_and_replace",
                "mapping_mdx": "////valid mdx////",
                "mapping_metadata_function": mapping_metadata_function_name
                "mapping_df": mapping_dataframe
                "mapping_filter": {
                    "dim": "element",
                    "dim2": "element2"
                },
                "mapping_dimensions": {
                    "dimname_to_change_values_of_in_source":"dim_to_change_the_values_with_in_mapping"
                },
                "relabel_dimensions": false
            },
            {
                "method": "map_and_join",
                "mapping_mdx": "////valid mdx////",
                "mapping_metadata_function": mapping_metadata_function
                "mapping_df": mapping_dataframe
                "mapping_filter": {
                    "dim": "element",
                    "dim2": "element2"
                },
                "joined_columns": ["dim1tojoin", "dim2tojoin"],
                "dropped_columns": ["dim1todrop", "dim2todrop"]
            }
        ]
    """
    method_handlers = {
        "replace": __apply_replace,
        "map_and_replace": __apply_map_and_replace,
        "map_and_join": __apply_map_and_join,
    }
    for step in mapping_steps:
        method = step["method"]
        if method in method_handlers:
            data_df = method_handlers[method](data_df, step, shared_mapping_df)
        else:
            raise ValueError(f"Unsupported mapping method: {method}")

    return data_df<|MERGE_RESOLUTION|>--- conflicted
+++ resolved
@@ -32,12 +32,7 @@
     return dataframe_reorder_dimensions(dataframe=dataframe, cube_dimensions=metadata.get_cube_dims())
 
 
-<<<<<<< HEAD
 def dataframe_reorder_dimensions(
-=======
-# rename: dataframe reorder dimensions
-def dataframe_rearrange_dimensions(
->>>>>>> 49f4402b
         dataframe: DataFrame,
         cube_dimensions: List[str]
 ) -> DataFrame:
@@ -156,13 +151,7 @@
     return dataframe.reset_index(drop=True)
 
 
-<<<<<<< HEAD
 def dataframe_drop_filtered_column(
-=======
-# rename: dataframe drop filtered column
-# transform
-def dataframe_redimension_scale_down(
->>>>>>> 49f4402b
         dataframe: DataFrame,
         filter_condition: dict
 ) -> DataFrame:
@@ -182,11 +171,8 @@
     return dataframe_drop_column(dataframe=filtered_dataframe, column_list=column_list).reset_index(drop=True)
 
 
-<<<<<<< HEAD
-=======
 # deprecated, todo: delete
 # transform
->>>>>>> 49f4402b
 def dataframe_drop_zero_and_values(
         dataframe: DataFrame
 ) -> DataFrame:
@@ -264,13 +250,7 @@
 # ------------------------------------------------------------------------------------------------------------
 
 
-<<<<<<< HEAD
 def dataframe_find_and_replace(
-=======
-# rename: dataframe find and replace
-# transform
-def dataframe_literal_remap(
->>>>>>> 49f4402b
         dataframe: DataFrame,
         mapping: Dict[str, Dict[Any, Any]]
 ) -> DataFrame:
