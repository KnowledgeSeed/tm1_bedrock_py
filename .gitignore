--- conflicted
+++ resolved
@@ -27,10 +27,7 @@
 logs
 
 *.whl
-<<<<<<< HEAD
+/schema/
 
 # Figures
-tests/*.png
-=======
-/schema/
->>>>>>> 4bd1fcf1
+tests/*.png